import copy
import math
import string
from collections import Counter
from functools import cmp_to_key

import torch
from jarowinkler import jarowinkler_similarity
from loguru import logger
from more_itertools import chunked

from justatom.etc.pattern import singleton
from justatom.processing.loader import NamedDataLoader
from justatom.processing.mask import IProcessor
from justatom.processing.silo import igniset
from justatom.running.atomic import ATOMICLMRunner
from justatom.running.m1 import M1LMRunner
from justatom.running.m2 import M2LMRunner
from justatom.running.mask import IRetrieverRunner
from justatom.storing.mask import INNDocStore
from justatom.tooling import stl


class ATOMICRetriever(IRetrieverRunner):
    def _compute_recall(query: str, keywords_or_phrases: list[str], **props):
        k_words = Counter(stl.flatten_list([kwp.lower().split(" ") for kwp in keywords_or_phrases]))
        q_words = "".join(w for w in query if w not in string.punctuation).lower().strip().split()
        recall = sum([1.0 / math.log(1 + k_words.get(w, 1)) for w in q_words])

        return recall

    def _compute_inverse_recall(query: str, keywords_or_phrases: list[str], **props):
        k_words = Counter(stl.flatten_list([kwp.lower().split(" ") for kwp in keywords_or_phrases]))
        q_words = "".join(w for w in query if w not in string.punctuation).lower().strip().split()
        idf_recall = sum([1.0 / math.log(1 + k_words.get(w, 1)) for w in q_words]) / sum(
            [1.0 / math.log(1 + k_words.get(w, 1)) for w in q_words]
        )
        return idf_recall

    RANKER: dict = {"JaroWinkler": jarowinkler_similarity, "Recall": _compute_recall, "IDFRecall": _compute_inverse_recall}

    def __init__(
        self,
        store: INNDocStore,
        runner: M1LMRunner | M2LMRunner,
        processor: IProcessor,
        ranker: str | None = "IDFRecall",
        device: str = "cpu",
        alpha: float = 0.78,
        top_p: int = 128,
        prefix: str = None,
        cutoff_score: float = 0.8,
        gamma: float = 0.5,
        include_keywords: bool = True,
        include_explanation: bool = False,
    ):
        super().__init__()
        self.store = store
        self.processor = processor
        self.runner = runner.eval()
        self.device = device
        if runner.device != device:
            logger.info(f"Moving [{runner.__class__.__name__}] to the new device = {device}. Old device = {runner.device}")

        self.runner.to(device)
        if ranker not in self.RANKER:
            msg = f"Ranker=[{str(ranker)}] is NOT supported. Use one of the following options: {','.join(self.RANKER.keys())}"
            logger.error(msg)
            raise ValueError(msg)
        self.ranker = self.RANKER[ranker]

<<<<<<< HEAD
        self.alpha = alpha
        self.top_p = top_p
        self.prefix = prefix
        self.cutoff_score = cutoff_score
        self.gamma = gamma
        self.include_keywords = include_keywords
        self.include_explanation = include_explanation

=======
>>>>>>> 6c95109b
    def compute_fusion_score(self, distance: float, keyword_score: float, gamma: float = 0.5) -> float:
        """
        distance: Semantic score from ANN search (e.g. Weaviate)
        keyword_score: Keyword intersection, Precision, Recall in terms of keywords intersection
        gamma: Weight parameter to include to
        """

        # Semantic score conversion
<<<<<<< HEAD
        semantic_relevance = distance  # значения ~ от (0,1], ближе = выше скор.
=======
        semantic_relevance = 1.0 / (1 + distance)  # значения ~ от (0,1], ближе = выше скор.
>>>>>>> 6c95109b

        # Final score
        combined_score = gamma * semantic_relevance + (1 - gamma) * keyword_score

        return combined_score

    @torch.no_grad()
    def retrieve_topk(
        self,
        queries: str | list[str],
        top_k: int = 5,
        top_p: int = None,
        prefix: str = None,
        include_embedding: bool = False,
        alpha: float = None,
        include_scores: bool = False,
        include_keywords: bool = None,
        include_explanation: bool = None,
        batch_size: int = 16,
        filters: dict | None = None,
<<<<<<< HEAD
        cutoff_score: float = None,
        gamma: float = None,
        return_keywords_or_phrases: bool = False,
=======
        score_cutoff: float = 0.9,
        gamma: float = 0.5,
>>>>>>> 6c95109b
        **props,
    ):
        alpha = alpha or self.alpha
        top_p = top_p or self.top_p
        prefix = prefix or self.prefix
        cutoff_score = cutoff_score or self.cutoff_score
        gamma = gamma or self.gamma
        include_keywords = include_keywords or self.include_keywords
        include_explanation = include_explanation or self.include_explanation
        if not include_keywords and not include_explanation:
            msg = f"""
            You've initialized `{self.__class__.__name__}` IR but not using any of the atomic keywords features.
            If you don't need or your dataset is free of keywords, please you one of the following: 
            {','.join(
                [
                    KWARGRetriever.__class__.__name__,
                    EmbeddingRetriever.__class__.__name__,
                    HybridRetriever.__class__.__name__
                ])
            }
            """
            logger.error(msg)
            raise ValueError(msg)
        queries = [queries] if isinstance(queries, str) else queries
        js_queries = [({"content": q} if prefix is None else {"content": q, "meta": {"prefix": prefix}}) for q in queries]
        dataset, tensor_names = igniset(js_queries, processor=self.processor, batch_size=batch_size)
        loader = NamedDataLoader(dataset, tensor_names=tensor_names, batch_size=batch_size)
        answer = []

        for _queries, _batches in zip(chunked(queries, n=batch_size), loader, strict=False):
            batches = {k: v.to(self.device) for k, v in _batches.items()}
            vectors = self.runner(batch=batches)[0].cpu().numpy().tolist()  # batch_size x vector_dim
            for vector, query in zip(vectors, _queries, strict=False):  # noqa: B007
                res_topk = []
                res_topp = self.store.search(query=query, query_embedding=vector, alpha=alpha, filters=filters, top_k=top_p)
                fusion = []
                for i, doc in enumerate(res_topp):
                    keywords_or_phrases = doc.meta.get("keywords_or_phrases", [])
                    keywords_content: str = None
                    if include_keywords and include_explanation:
                        keywords_content = [
                            kwp["keyword_or_phrase"].strip() + " " + kwp["explanation"].strip() for kwp in keywords_or_phrases
                        ]
                    elif include_keywords:
                        keywords_content = [kwp["keyword_or_phrase"].strip() for kwp in keywords_or_phrases]
                    else:
<<<<<<< HEAD
                        keywords_content = [kwp["explanation"].strip() for kwp in keywords_or_phrases]
=======
                        keywords_content = "\n".join([kwp["explanation"].strip() for kwp in keywords_or_phrases])

                    keyword_score: float = self.ranker(query, keywords_content, score_cutoff=score_cutoff)
                    semantic_score: float = doc.score
                    fusion_score: float = self.compute_fusion_score(
                        distance=semantic_score, keyword_score=keyword_score, gamma=gamma
                    )
                    fusion.append({"rank": i, "keywords_content": keywords_content, "fusion_score": fusion_score})
                    fusion = sorted(
                        fusion, key=cmp_to_key(lambda obj1, obj2: obj1["fusion_score"] - obj2["fusion_score"]), reverse=True
                    )
>>>>>>> 6c95109b

                    keyword_score: float = self.ranker(query, keywords_content, score_cutoff=cutoff_score)
                    semantic_score: float = doc.score
                    fusion_score: float = self.compute_fusion_score(
                        distance=semantic_score, keyword_score=keyword_score, gamma=gamma
                    )
                    fusion.append({"rank": i, "keywords_content": keywords_content, "fusion_score": fusion_score})
                fusion = sorted(
                    fusion, key=cmp_to_key(lambda obj1, obj2: obj1["fusion_score"] - obj2["fusion_score"]), reverse=True
                )
                res_topk = [res_topp[pos["rank"]] for pos in fusion[:top_k]]
                answer.append(copy.deepcopy(res_topk))
        return answer


class HybridRetriever(IRetrieverRunner):
    def __init__(
        self,
        store: INNDocStore,
        runner: M1LMRunner | M2LMRunner,
        processor: IProcessor,
        device="cpu",
        alpha: float = 0.5,
        prefix: str = None,
    ):
        super().__init__()
        self.store = store
        self.processor = processor
        self.runner = runner.eval()
        self.device = device
        if runner.device != device:
            logger.info(f"Moving [{runner.__class__.__name__}] to the new device = {device}. Old device = {runner.device}")

        self.runner.to(device)
        self.alpha = alpha
        self.prefix = prefix

    @torch.no_grad()
    def retrieve_topk(
        self,
        queries: str | list[str],
        top_k: int = 5,
        prefix: str = None,
        include_embedding: bool = False,
        alpha: float = None,
        include_scores: bool = False,
        batch_size: int = 16,
        filters: dict | None = None,
    ):
        alpha = alpha or self.alpha
        prefix = prefix or self.prefix
        queries = [queries] if isinstance(queries, str) else queries
        js_queries = [({"content": q} if prefix is None else {"content": q, "meta": {"prefix": prefix}}) for q in queries]
        dataset, tensor_names = igniset(js_queries, processor=self.processor, batch_size=batch_size)
        loader = NamedDataLoader(dataset, tensor_names=tensor_names, batch_size=batch_size)
        answer = []

        for _queries, _batches in zip(chunked(queries, n=batch_size), loader, strict=False):
            batches = {k: v.to(self.device) for k, v in _batches.items()}
            vectors = self.runner(batch=batches)[0].cpu().numpy().tolist()  # batch_size x vector_dim
            for vector, query in zip(vectors, _queries, strict=False):  # noqa: B007
                res_topk = self.store.search(query=query, query_embedding=vector, alpha=alpha, top_k=top_k)
                answer.append(res_topk)
        return answer


class EmbeddingRetriever(IRetrieverRunner):
    def __init__(
        self,
        store: INNDocStore,
        runner: M1LMRunner | M2LMRunner | ATOMICLMRunner,
        processor: IProcessor,
        device: str = "cpu",
        prefix: str = None,
    ):
        super().__init__()
        self.store = store
        self.processor = processor
        self.runner = runner.eval()
        self.device = device
        if runner.device != device:
            logger.info(f"Moving [{runner.__class__.__name__}] to the new device = {device}. Old device = {runner.device}")

        self.runner.to(device)
        self.prefix = prefix

    @torch.no_grad()
    def retrieve_topk(
        self,
        queries: str | list[str],
        top_k: int = 5,
        prefix: str = None,
        include_embedding: bool = False,
        include_scores: bool = False,
        batch_size: int = 16,
        filters: dict | None = None,
        keywords: list[str] | None = None,
    ):
        prefix = prefix or self.prefix
        queries = [queries] if isinstance(queries, str) else queries
        js_queries = [({"content": q} if prefix is None else {"content": q, "meta": {"prefix": prefix}}) for q in queries]
        dataset, tensor_names = igniset(js_queries, processor=self.processor, batch_size=batch_size)
        loader = NamedDataLoader(dataset, tensor_names=tensor_names, batch_size=batch_size)
        answer = []

        for _queries, _batches in zip(chunked(queries, n=batch_size), loader, strict=False):
            batches = {k: v.to(self.device) for k, v in _batches.items()}
            vectors = self.runner(batch=batches)[0].cpu().numpy().tolist()  # batch_size x vector_dim
            for vector, query in zip(vectors, _queries, strict=False):  # noqa: B007
                res_topk = self.store.search_by_embedding(query_embedding=vector, top_k=top_k, filters=filters, keywords=keywords)
                answer.append(res_topk)
        return answer


class KWARGRetriever(IRetrieverRunner):
    def __init__(self, store: INNDocStore):
        super().__init__()
        self.store = store

    def retrieve_topk(
        self,
        queries: str | list[str],
        top_k: int = 5,
        include_scores: bool = False,
        filters: dict | None = None,
        keywords: list[str] | None = None,
    ):
        queries = [queries] if isinstance(queries, str) else queries
        answer = []
        for query in queries:
            response = self.store.search_by_keywords(query=query, top_k=top_k, filters=filters, keywords=keywords)
            answer.append(response)
        return answer


@singleton
class ByName:
    def named(self, name: str, **kwargs):
        OPS = ["keywords", "emebedding", "hybrid", "atomicai"]

        if name == "keywords":
            klass = KWARGRetriever
        elif name == "embedding":
            klass = EmbeddingRetriever
        elif name == "hybrid":
            klass = HybridRetriever
        elif name == "atomicai":
            klass = ATOMICRetriever
        else:
            msg = f"Unknown name=[{name}] to init IRetrieverRunner instance. Use one of {','.join(OPS)}"
            logger.error(msg)
            raise ValueError(msg)

        return klass(**kwargs)


API = ByName()


__all__ = ["KWARGRetriever", "HybridRetriever", "EmbeddingRetriever", "ATOMICRetriever", "API"]<|MERGE_RESOLUTION|>--- conflicted
+++ resolved
@@ -69,7 +69,6 @@
             raise ValueError(msg)
         self.ranker = self.RANKER[ranker]
 
-<<<<<<< HEAD
         self.alpha = alpha
         self.top_p = top_p
         self.prefix = prefix
@@ -78,8 +77,6 @@
         self.include_keywords = include_keywords
         self.include_explanation = include_explanation
 
-=======
->>>>>>> 6c95109b
     def compute_fusion_score(self, distance: float, keyword_score: float, gamma: float = 0.5) -> float:
         """
         distance: Semantic score from ANN search (e.g. Weaviate)
@@ -87,12 +84,7 @@
         gamma: Weight parameter to include to
         """
 
-        # Semantic score conversion
-<<<<<<< HEAD
         semantic_relevance = distance  # значения ~ от (0,1], ближе = выше скор.
-=======
-        semantic_relevance = 1.0 / (1 + distance)  # значения ~ от (0,1], ближе = выше скор.
->>>>>>> 6c95109b
 
         # Final score
         combined_score = gamma * semantic_relevance + (1 - gamma) * keyword_score
@@ -113,14 +105,9 @@
         include_explanation: bool = None,
         batch_size: int = 16,
         filters: dict | None = None,
-<<<<<<< HEAD
         cutoff_score: float = None,
         gamma: float = None,
         return_keywords_or_phrases: bool = False,
-=======
-        score_cutoff: float = 0.9,
-        gamma: float = 0.5,
->>>>>>> 6c95109b
         **props,
     ):
         alpha = alpha or self.alpha
@@ -167,9 +154,7 @@
                     elif include_keywords:
                         keywords_content = [kwp["keyword_or_phrase"].strip() for kwp in keywords_or_phrases]
                     else:
-<<<<<<< HEAD
                         keywords_content = [kwp["explanation"].strip() for kwp in keywords_or_phrases]
-=======
                         keywords_content = "\n".join([kwp["explanation"].strip() for kwp in keywords_or_phrases])
 
                     keyword_score: float = self.ranker(query, keywords_content, score_cutoff=score_cutoff)
@@ -181,7 +166,6 @@
                     fusion = sorted(
                         fusion, key=cmp_to_key(lambda obj1, obj2: obj1["fusion_score"] - obj2["fusion_score"]), reverse=True
                     )
->>>>>>> 6c95109b
 
                     keyword_score: float = self.ranker(query, keywords_content, score_cutoff=cutoff_score)
                     semantic_score: float = doc.score
